import pandas as pd
import numpy as np
from sklearn.preprocessing import OrdinalEncoder, StandardScaler, LabelEncoder
from scripts.scoring_functions import ScaleScorer
from scripts.utils import normalize_column_name, ORDERED_KEYWORD_SET
<<<<<<< HEAD
=======
import streamlit as st


# def handle_missing_values(df):
#     """
#     Fill missing values in numerical columns with their mean and in
#     categorical columns with 'Missing'.
#
#     Parameters:
#     ----------
#     df : pd.DataFrame
#         The input DataFrame with potential missing values.
#
#     Returns:
#     -------
#     pd.DataFrame
#         DataFrame with filled missing values.
#     """
#     num_cols = df.select_dtypes(include=np.number)
#     df[num_cols.columns] = df[num_cols.columns].fillna(num_cols.mean())
#
#     cat_cols = df.select_dtypes(include='object')
#     df[cat_cols.columns] = df[cat_cols.columns].fillna('Missing')
#
#     print("\n[DEBUG] Function: handle_missing_values Completed")
#     return df
>>>>>>> f5db523a


def detect_column_types(df):
    """
    Classify columns into nominal, ordinal, or free text based on data patterns.

    Parameters:
    ----------
    df : pd.DataFrame
        Input DataFrame containing mixed data types.

    Returns:
    -------
    dict
        Dictionary with column classifications.
    """
    column_types = {'nominal': [], 'ordinal': [], 'free_text': []}
    cat_cols = df.select_dtypes(include='object')

    for col in cat_cols.columns:
        unique_values = df[col].nunique()
        total_rows = len(df)

        # Check conditions
        if (unique_values / total_rows > 0.3) and (unique_values > 8):
            column_types['free_text'].append(col)
        else:
            # Check if the column values match any known scale in ORDERED_KEYWORD_SET
            if any(
                    keyword in [normalize_column_name(val) for val in df[col].unique()]
                    for scale in ORDERED_KEYWORD_SET.values()
                    for keyword in scale
            ):
                column_types['ordinal'].append(col)
            else:
                column_types['nominal'].append(col)

    print("\n[DEBUG] Function: detect_column_types Completed")
    return column_types


def determine_category_order(col_values):
    """
    Dynamically determine the correct order of categories for a given column.

    Parameters:
    ----------
    col_values : list
        List of unique values in the column.

    Returns:
    -------
    list
        Sorted list of categories in the determined order.
    """
    lower_col_values = [normalize_column_name(val) for val in col_values]
    best_match = None
    best_match_count = 0

    # Try to match the column values with the known ordered keyword sets
    for scale_name, keywords in ORDERED_KEYWORD_SET.items():
        # Convert dictionary keys to list if `keywords` is a dictionary
        keyword_list = list(keywords.keys()) if isinstance(keywords, dict) else keywords
        match_count = sum(1 for val in lower_col_values if val in keyword_list)

        # Update best match if this keyword set has more matches
        if match_count > best_match_count:
            best_match = keywords
            best_match_count = match_count

    # Sort based on the matched order, or use semantic similarity if no match
    if best_match:
        print(f"[DEBUG] Best Match Found: {best_match}")

        # If best_match is a dictionary, sort col_values based on dictionary values
        if isinstance(best_match, dict):
            print("\n[DEBUG] Function: determine_category_order Completed")

            return sorted(col_values, key=lambda x: best_match.get(x.lower(), float('inf')))
        else:
            print("\n[DEBUG] Function: determine_category_order Completed")

            return sorted(col_values,
                          key=lambda x: best_match.index(x.lower()) if x.lower() in best_match else float('inf'))


def encode_columns(df, column_types):
    """
    Encode ordinal and nominal columns to make them interpretable for statistical analysis.

    Parameters:
    ----------
    df : pd.DataFrame
        The input DataFrame.
    column_types : dict
        Dictionary containing the classified column types.

    Returns:
    -------
    pd.DataFrame
        DataFrame with encoded columns.
    """
    # Step 1: Handle ordinal columns (using predefined or dynamically detected categories)
    for col in column_types['ordinal']:
        try:
            # Dynamically determine categories for unseen ordinal columns (assume list)
            unique_values = df[col].dropna().unique()
            categories = [determine_category_order(unique_values)]
            print(f"\n\n[DEBUG] Determined Order for {col}: {categories}")  # Track category order

            encoder = OrdinalEncoder(categories=categories)
            df[col] = encoder.fit_transform(df[[col]]) + 1  # +1 to avoid 0-based indexing
        except Exception as e:
            print(f"[ERROR] Ordinal encoding failed for '{col}': {e}")

    # Step 2: Handle nominal columns (label encoding to keep single column structure)
    for col in column_types['nominal']:
        try:
            if df[col].nunique() == 2:  # Handle binary columns explicitly
                df[col] = df[col].map({'no': 0, 'yes': 1})  # Adjust based on actual values
            else:
                # Use LabelEncoder for other nominal columns
                le = LabelEncoder()
                df[col] = le.fit_transform(df[col].astype(str))  # Convert to string to handle non-string categories
        except Exception as e:
            print(f"[ERROR] Nominal encoding failed for '{col}': {e}")

    print("\n[DEBUG] Function: encode_columns Completed")

    return df


<<<<<<< HEAD
def sanity_check_chills(df, chills_column, chills_intensity_column, threshold=0, mode='flag'):
=======
def sanity_check_chills(df, chills_column, chills_intensity_column, threshold=0):
>>>>>>> f5db523a
    """
    Sanity check to flag or drop inconsistencies between chills columns.

    Parameters:
    ----------
    df : pd.DataFrame
        The input DataFrame to be checked for inconsistencies.
    chills_column : str
        Name of the column that indicates whether chills were experienced (0 or 1).
    chills_intensity_column : str
        Name of the column representing the intensity of chills.
    threshold : int, optional
        The minimum value for chills intensity to flag an inconsistency.
        Default is 0, meaning any non-zero intensity will trigger the flag.
    mode : str, optional
        Determines whether to flag or drop inconsistent rows ('flag' or 'drop').
        Default is 'flag'.

    Returns:
    -------
    pd.DataFrame
        A modified DataFrame with either an additional 'Sanity_Flag' column (mode='flag')
        or rows dropped (mode='drop').
    """
    inconsistent_rows = (df[chills_column] == 0) & (df[chills_intensity_column] > threshold)

    if mode == 'flag':
        df['Sanity_Flag'] = inconsistent_rows.astype(int)
    elif mode == 'drop':
        df = df[~inconsistent_rows]  # Keep only consistent rows

    print(f"\n[DEBUG] Function: sanity_check_chills Completed with mode='{mode}'")
    return df


def preprocess_data(df):
    """
    Normalize column names, detect types, and encode data for statistical analysis and aggregating behavioral measure scores.

    Parameters:
    ----------
    df : pd.DataFrame
        The input DataFrame to be preprocessed.

    Returns:
    -------
    pd.DataFrame
        Preprocessed DataFrame ready for analysis.
    """
    # Normalize column names right at the beginning
    df.columns = [normalize_column_name(col) for col in df.columns]

    # Detect column types
    column_types = detect_column_types(df)

    # Encode columns
    df = encode_columns(df, column_types)

    # Ensure numeric columns are consistent in type (float64)
    df = df.astype({col: 'float64' for col in df.select_dtypes(include=[np.int64, np.float64]).columns})

    print("\n[DEBUG] Function: preprocess_data Completed\n")

    return df


def generate_qa_report(df):
    """
    Generate a QA report identifying missing values, outliers, and rows with many missing values.

    This function scans the DataFrame for missing values and numerical outliers. It also identifies
    rows that contain a significant number (3 or more) of missing values to assist with quality assurance.

    Parameters:
    ----------
    df : pd.DataFrame
        The input DataFrame to be analyzed for QA issues.

    Returns:
    -------
    dict
        A dictionary containing the QA report with the following keys:
        - 'missing_values': Dictionary with column names as keys and count of missing values as values.
        - 'outliers': Dictionary with column names as keys and count of detected outliers as values.
        - 'rows_with_3_or_more_missing_values': Dictionary with:
            - 'count': Number of rows containing 3 or more missing values.
            - 'row_indices': List of indices of these rows.
    """

    report = {'missing_values': df.isnull().sum().to_dict()}

    rows_with_many_missing = df[df.isnull().sum(axis=1) >= 3]
    report['rows_with_3_or_more_missing_values'] = {
        'count': len(rows_with_many_missing),
        'row_indices': rows_with_many_missing.index.tolist()
    }

    return report


# Full pipeline
<<<<<<< HEAD
def process_data_pipeline(input_df, chills_column=None, chills_intensity_column=None,
                          intensity_threshold=0, mode='flag',
=======
def process_data_pipeline(input_df, chills_column=None, chills_intensity_column=None, intensity_threshold=0,
                          mode='flag',
>>>>>>> f5db523a
                          user_column_mappings=None):
    """
    Main pipeline function that handles QA, sanity checks, encoding, and scoring.

    This function serves as the main entry point for processing data. It handles
    missing values, generates a QA report, performs a sanity check for the
    'chills' columns, preprocesses the data, and calculates scores using a
    provided scorer.

    Parameters:
    ----------
    input_df : pd.DataFrame
        The raw input DataFrame to process.
    chills_column : str
        The column representing whether chills were experienced (e.g., 0 or 1).
    chills_intensity_column : str
        The column representing the intensity of chills.
    intensity_threshold : int, optional
        The threshold for intensity to flag inconsistencies in the sanity check.
        Default is 0.
    mode : str, optional
        Processing mode; not currently used but reserved for future extensions.
        Default is 'flag'.
    user_column_mappings : dict, optional
        Custom mappings provided by the user for scoring purposes.

    Returns:
    -------
    tuple
        - final_df (pd.DataFrame): DataFrame with all calculated scale scores.
        - intermediate_df (pd.DataFrame): Preprocessed DataFrame before scoring.
        - qa_report (str): JSON-like string representation of the QA report. This is downloaded as a .txt file in the application.
    """
    df = input_df.copy()

    # Step 2: Run automated QA and generate QA report
    qa_report = generate_qa_report(df)

    # Step 3: Perform sanity check for chills response if present in data
    if chills_column and chills_intensity_column:
        df = sanity_check_chills(df, chills_column, chills_intensity_column, intensity_threshold, mode)

    # Step 4: Preprocess data
    intermediate_df = preprocess_data(df.copy())

    # Step 5: Calculate the scores
    scorer = ScaleScorer(intermediate_df, user_column_mappings)
    final_df = scorer.calculate_all_scales()

    print("\n[DEBUG] Function: process_data_pipeline Completed")

    return final_df, intermediate_df, str(qa_report)


# Testing Ground
if __name__ == "__main__":
    # Test data for the ASI-3 questionnaire
    test_data = {
        "It is important for me not to appear nervous.": [
            "Very little", "Some", "A little", "A little", "Very little", "Some", "A little", "A little",
            "Very little", "Some", "A little", "A little", "Very little", "Some", "A little", "A little",
            "Very little", "Some", "A little", "A little", "Very little", "Some", "A little", "A little",
            "Very little", "Some", "A little", "A little", "Very little", "Some", "A little", "A little"
        ],
        "When I cannot keep my mind on a task, I worry that I might be going crazy.": [
            "Some", "Very much", "Some", "Very little", "Some", "Very much", "Some", "Very little",
            "Some", "Very much", "Some", "Very little", "Some", "Very much", "Some", "Very little",
            "Some", "Very much", "Some", "Very little", "Some", "Very much", "Some", "Very little",
            "Some", "Very much", "Some", "Very little", "Some", "Very much", "Some", "Very little"
        ],
        "It scares me when my heart beats rapidly.": [
            "A little", "Much", "Some", "Very little", "A little", "Much", "Some", "Very little",
            "A little", "Much", "Some", "Very little", "A little", "Much", "Some", "Very little",
            "A little", "Much", "Some", "Very little", "A little", "Much", "Some", "Very little",
            "A little", "Much", "Some", "Very little", "A little", "Much", "Some", "Very little"
        ],
        "When my stomach is upset, I worry that I might be seriously ill.": [
            "Very much", "A little", "Some", "Much", "Very much", "A little", "Some", "Much",
            "Very much", "A little", "Some", "Much", "Very much", "A little", "Some", "Much",
            "Very much", "A little", "Some", "Much", "Very much", "A little", "Some", "Much",
            "Very much", "A little", "Some", "Much", "Very much", "A little", "Some", "Much"
        ],
        "It scares me when I am unable to keep my mind on a task.": [
            "Some", "Some", "Very much", "A little", "Some", "Some", "Very much", "A little",
            "Some", "Some", "Very much", "A little", "Some", "Some", "Very much", "A little",
            "Some", "Some", "Very much", "A little", "Some", "Some", "Very much", "A little",
            "Some", "Some", "Very much", "A little", "Some", "Some", "Very much", "A little"
        ],
        "When I tremble in the presence of others, I fear what people might think of me.": [
            "Much", "Some", "Very little", "Some", "Much", "Some", "Very little", "Some",
            "Much", "Some", "Very little", "Some", "Much", "Some", "Very little", "Some",
            "Much", "Some", "Very little", "Some", "Much", "Some", "Very little", "Some",
            "Much", "Some", "Very little", "Some", "Much", "Some", "Very little", "Some"
        ],
        "When my chest feels tight, I get scared that I won't be able to breathe properly.": [
            "Very much", "Much", "A little", "Some", "Very much", "Much", "A little", "Some",
            "Very much", "Much", "A little", "Some", "Very much", "Much", "A little", "Some",
            "Very much", "Much", "A little", "Some", "Very much", "Much", "A little", "Some",
            "Very much", "Much", "A little", "Some", "Very much", "Much", "A little", "Some"
        ],
        "When I feel pain in my chest, I worry that I'm going to have a heart attack.": [
            "Some", "Very much", "Much", "A little", "Some", "Very much", "Much", "A little",
            "Some", "Very much", "Much", "A little", "Some", "Very much", "Much", "A little",
            "Some", "Very much", "Much", "A little", "Some", "Very much", "Much", "A little",
            "Some", "Very much", "Much", "A little", "Some", "Very much", "Much", "A little"
        ],
        "I worry that other people will notice my anxiety.": [
            "Much", "Some", "A little", "Very little", "Much", "Some", "A little", "Very little",
            "Much", "Some", "A little", "Very little", "Much", "Some", "A little", "Very little",
            "Much", "Some", "A little", "Very little", "Much", "Some", "A little", "Very little",
            "Much", "Some", "A little", "Very little", "Much", "Some", "A little", "Very little"
        ],
        "When I feel 'spacey' or spaced out I worry that I may be mentally ill.": [
            "Very little", "Much", "Some", "Some", "Very little", "Much", "Some", "Some",
            "Very little", "Much", "Some", "Some", "Very little", "Much", "Some", "Some",
            "Very little", "Much", "Some", "Some", "Very little", "Much", "Some", "Some",
            "Very little", "Much", "Some", "Some", "Very little", "Much", "Some", "Some"
        ],
        "It scares me when I blush in front of people.": [
            "A little", "Some", "Very little", "Much", "A little", "Some", "Very little", "Much",
            "A little", "Some", "Very little", "Much", "A little", "Some", "Very little", "Much",
            "A little", "Some", "Very little", "Much", "A little", "Some", "Very little", "Much",
            "A little", "Some", "Very little", "Much", "A little", "Some", "Very little", "Much"
        ],
        "When I notice my heart skipping a beat, I worry that there is something seriously wrong with me.": [
            "Some", "Very little", "Much", "A little", "Some", "Very little", "Much", "A little",
            "Some", "Very little", "Much", "A little", "Some", "Very little", "Much", "A little",
            "Some", "Very little", "Much", "A little", "Some", "Very little", "Much", "A little",
            "Some", "Very little", "Much", "A little", "Some", "Very little", "Much", "A little"
        ],
        "When I begin to sweat in a social situation, I fear people will think negatively of me.": [
            "Very much", "Some", "Some", "A little", "Very much", "Some", "Some", "A little",
            "Very much", "Some", "Some", "A little", "Very much", "Some", "Some", "A little",
            "Very much", "Some", "Some", "A little", "Very much", "Some", "Some", "A little",
            "Very much", "Some", "Some", "A little", "Very much", "Some", "Some", "A little"
        ],
        "When my thoughts seem to speed up, I worry that I might be going crazy.": [
            "Some", "Much", "Very much", "Some", "Some", "Much", "Very much", "Some",
            "Some", "Much", "Very much", "Some", "Some", "Much", "Very much", "Some",
            "Some", "Much", "Very much", "Some", "Some", "Much", "Very much", "Some",
            "Some", "Much", "Very much", "Some", "Some", "Much", "Very much", "Some"
        ],
        "When my throat feels tight, I worry that I could choke to death.": [
            "A little", "Very much", "Much", "Very little", "A little", "Very much", "Much", "Very little",
            "A little", "Very much", "Much", "Very little", "A little", "Very much", "Much", "Very little",
            "A little", "Very much", "Much", "Very little", "A little", "Very much", "Much", "Very little",
            "A little", "Very much", "Much", "Very little", "A little", "Very much", "Much", "Very little"
        ],
        "When I have trouble thinking clearly, I worry that there is something wrong with me.": [
            "Very much", "Some", "A little", "Some", "Very much", "Some", "A little", "Some",
            "Very much", "Some", "A little", "Some", "Very much", "Some", "A little", "Some",
            "Very much", "Some", "A little", "Some", "Very much", "Some", "A little", "Some",
            "Very much", "Some", "A little", "Some", "Very much", "Some", "A little", "Some"
        ],
        "I think it would be horrible for me to faint in public.": [
            "Some", "Some", "Very much", "Much", "Some", "Some", "Very much", "Much",
            "Some", "Some", "Very much", "Much", "Some", "Some", "Very much", "Much",
            "Some", "Some", "Very much", "Much", "Some", "Some", "Very much", "Much",
            "Some", "Some", "Very much", "Much", "Some", "Some", "Very much", "Much"
        ],
        "When my mind goes blank, I worry there is something terribly wrong with me.": [
            "A little", "Very little", "Some", "Much", "A little", "Very little", "Some", "Much",
            "A little", "Very little", "Some", "Much", "A little", "Very little", "Some", "Much",
            "A little", "Very little", "Some", "Much", "A little", "Very little", "Some", "Much",
            "A little", "Very little", "Some", "Much", "A little", "Very little", "Some", "Much"
        ]
    }

    # Convert the test data to a DataFrame
    test_df = pd.DataFrame(test_data)

    print(test_df.head())

    # User-defined column mappings
    user_column_mappings = test_df.columns

    # Run the pipeline
    final_df, intermediate_df, qa_report = process_data_pipeline(
        input_df=test_df,  # Input DataFrame
        chills_column=None,  # No chills columns provided
        chills_intensity_column=None,
        intensity_threshold=0,  # Not used here
        user_column_mappings=user_column_mappings  # Response mappings for scoring
    )

    # Print outputs
    print("Final DataFrame:\n", final_df)
    print("\nIntermediate DataFrame:\n", intermediate_df)
    print("\nQA Report:\n", qa_report)<|MERGE_RESOLUTION|>--- conflicted
+++ resolved
@@ -3,9 +3,35 @@
 from sklearn.preprocessing import OrdinalEncoder, StandardScaler, LabelEncoder
 from scripts.scoring_functions import ScaleScorer
 from scripts.utils import normalize_column_name, ORDERED_KEYWORD_SET
-<<<<<<< HEAD
-=======
+import torch
 import streamlit as st
+from sklearn.metrics.pairwise import cosine_similarity
+from transformers import AutoTokenizer, AutoModel
+
+
+@st.cache_resource
+def load_model():
+    """Load BERT tokenizer and model."""
+    tokenizer = AutoTokenizer.from_pretrained('bert-base-uncased')
+    model = AutoModel.from_pretrained('bert-base-uncased', torch_dtype=torch.float32).to('cpu')
+    return tokenizer, model
+
+
+# Use the cached resources within your functions when needed.
+tokenizer, model = load_model()
+
+
+def get_embedding(text):
+    """
+    Get the BERT-based embedding for a given text.
+    """
+    tokens = tokenizer(text, return_tensors='pt')
+    with torch.no_grad():
+        output = model(**tokens)
+
+    # Use the [CLS] token as the sentence embedding
+    embedding = output.last_hidden_state[:, 0, :].cpu().numpy().flatten()
+    return embedding
 
 
 # def handle_missing_values(df):
@@ -31,7 +57,6 @@
 #
 #     print("\n[DEBUG] Function: handle_missing_values Completed")
 #     return df
->>>>>>> f5db523a
 
 
 def detect_column_types(df):
@@ -117,6 +142,20 @@
             return sorted(col_values,
                           key=lambda x: best_match.index(x.lower()) if x.lower() in best_match else float('inf'))
 
+    else:
+        print("[WARN] No predefined match found. Using semantic similarity.")
+        embeddings = {val: get_embedding(val) for val in col_values}
+        ref_min = get_embedding("least")
+        ref_max = get_embedding("most")
+
+        scores = {val: cosine_similarity([embedding], [ref_max])[0][0] -
+                       cosine_similarity([embedding], [ref_min])[0][0]
+                  for val, embedding in embeddings.items()}
+
+        print("\n[DEBUG] Function: determine_category_order Completed")
+
+        return sorted(col_values, key=lambda x: scores[x])
+
 
 def encode_columns(df, column_types):
     """
@@ -164,13 +203,14 @@
     return df
 
 
-<<<<<<< HEAD
-def sanity_check_chills(df, chills_column, chills_intensity_column, threshold=0, mode='flag'):
-=======
+
 def sanity_check_chills(df, chills_column, chills_intensity_column, threshold=0):
->>>>>>> f5db523a
-    """
-    Sanity check to flag or drop inconsistencies between chills columns.
+    """
+    Sanity check to flag inconsistencies between chills columns.
+
+    This function checks for inconsistencies where a subject reports no chills
+    (indicated by a 0 in the chills column) but records a non-zero intensity
+    (greater than the given threshold) in the chills intensity column.
 
     Parameters:
     ----------
@@ -183,24 +223,18 @@
     threshold : int, optional
         The minimum value for chills intensity to flag an inconsistency.
         Default is 0, meaning any non-zero intensity will trigger the flag.
-    mode : str, optional
-        Determines whether to flag or drop inconsistent rows ('flag' or 'drop').
-        Default is 'flag'.
 
     Returns:
     -------
     pd.DataFrame
-        A modified DataFrame with either an additional 'Sanity_Flag' column (mode='flag')
-        or rows dropped (mode='drop').
+        A copy of the input DataFrame with an additional column 'Sanity_Flag'.
+        This column contains 1 for inconsistent rows and 0 for consistent ones.
     """
     inconsistent_rows = (df[chills_column] == 0) & (df[chills_intensity_column] > threshold)
-
-    if mode == 'flag':
-        df['Sanity_Flag'] = inconsistent_rows.astype(int)
-    elif mode == 'drop':
-        df = df[~inconsistent_rows]  # Keep only consistent rows
-
-    print(f"\n[DEBUG] Function: sanity_check_chills Completed with mode='{mode}'")
+    df['Sanity_Flag'] = inconsistent_rows.astype(int)
+
+    print("\n[DEBUG] Function: sanity_check_chills Completed")
+
     return df
 
 
@@ -260,6 +294,14 @@
 
     report = {'missing_values': df.isnull().sum().to_dict()}
 
+    outliers_report = {}
+    num_cols = df.select_dtypes(include=np.number)
+    # for col in num_cols:
+    #     outliers_count = detect_outliers(df, col)
+    #     if outliers_count > 0:
+    #         outliers_report[col] = outliers_count
+    # report['outliers'] = outliers_report
+
     rows_with_many_missing = df[df.isnull().sum(axis=1) >= 3]
     report['rows_with_3_or_more_missing_values'] = {
         'count': len(rows_with_many_missing),
@@ -269,14 +311,39 @@
     return report
 
 
+# def detect_outliers(df, column_name, threshold=3):
+#     """
+#     Detect outliers in a numerical column using Z-scores.
+#
+#     This function calculates Z-scores for each value in a specified column.
+#     Outliers are defined as values with an absolute Z-score greater than the
+#     given threshold.
+#
+#     Parameters:
+#     ----------
+#     df : pd.DataFrame
+#         The DataFrame containing the column to analyze.
+#     column_name : str
+#         The name of the numerical column to check for outliers.
+#     threshold : int, optional
+#         The Z-score threshold to identify outliers. Default is 3.
+#
+#     Returns:
+#     -------
+#     int
+#         The number of outliers found in the specified column.
+#     """
+#     col_data = df[[column_name]].dropna()
+#     if col_data.std().iloc[0] == 0:
+#         return 0
+#
+#     scaler = StandardScaler()
+#     z_scores = scaler.fit_transform(col_data)
+#     return (np.abs(z_scores) > threshold).sum()
+
+
 # Full pipeline
-<<<<<<< HEAD
-def process_data_pipeline(input_df, chills_column=None, chills_intensity_column=None,
-                          intensity_threshold=0, mode='flag',
-=======
-def process_data_pipeline(input_df, chills_column=None, chills_intensity_column=None, intensity_threshold=0,
-                          mode='flag',
->>>>>>> f5db523a
+def process_data_pipeline(input_df, chills_column=None, chills_intensity_column=None, intensity_threshold=0, mode='flag',
                           user_column_mappings=None):
     """
     Main pipeline function that handles QA, sanity checks, encoding, and scoring.
@@ -310,14 +377,17 @@
         - intermediate_df (pd.DataFrame): Preprocessed DataFrame before scoring.
         - qa_report (str): JSON-like string representation of the QA report. This is downloaded as a .txt file in the application.
     """
-    df = input_df.copy()
+    # Step 1: Handle missing values
+    # df = handle_missing_values(input_df)
+
+    df = input_df
 
     # Step 2: Run automated QA and generate QA report
     qa_report = generate_qa_report(df)
 
     # Step 3: Perform sanity check for chills response if present in data
     if chills_column and chills_intensity_column:
-        df = sanity_check_chills(df, chills_column, chills_intensity_column, intensity_threshold, mode)
+        df = sanity_check_chills(df, chills_column, chills_intensity_column, intensity_threshold)
 
     # Step 4: Preprocess data
     intermediate_df = preprocess_data(df.copy())
@@ -333,6 +403,7 @@
 
 # Testing Ground
 if __name__ == "__main__":
+
     # Test data for the ASI-3 questionnaire
     test_data = {
         "It is important for me not to appear nervous.": [
