--- conflicted
+++ resolved
@@ -100,23 +100,8 @@
         if unique_values / total_rows > 0.3:
             column_types['free_text'].append(col)
         else:
-<<<<<<< HEAD
-            # Detect if column matches known ordinal patterns
-            ordered_keywords = [
-                'never', 'rarely', 'sometimes', 'occasionally', 'often', 'always',
-                'poor', 'fair', 'good', 'very good', 'excellent',
-                'dimly vivid', 'moderately vivid', 'realistically vivid', 'perfectly realistic',
-                'low', 'medium', 'high', 'agree', 'disagree', 'strongly agree', 'strongly disagree',
-                'none', 'basic', 'advanced', 'no image', 'two or more times per day', 'very often',
-                'agree somewhat', 'disagree somewhat', 'a little', 'somewhat'
-            ]
-
-            values = [str(val).lower() for val in df[col].unique()]
-            if any(keyword in values for keyword in ordered_keywords):
-=======
             # Determine if a column is ordinal using ordered keywords or known categories
             if col in PREDEFINED_ORDINAL_CATEGORIES:
->>>>>>> 5ca440c9
                 column_types['ordinal'].append(col)
             else:
                 ordered_keywords = ['never', 'rarely', 'sometimes', 'often', 'always',
