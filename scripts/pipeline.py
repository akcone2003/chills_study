--- conflicted
+++ resolved
@@ -372,52 +372,7 @@
     return (np.abs(z_scores) > threshold).sum()
 
 
-def sanity_check_chills(df, chills_column, chills_intensity_column, intensity_threshold=0, mode='flag'):
-    """
-    Perform a sanity check for inconsistencies between 'chills_column' and 'chills_intensity_column'.
-
-    Parameters
-    ----------
-    df : pd.DataFrame
-        The input DataFrame containing the chills response columns.
-    chills_column : str
-        The name of the column representing whether chills were experienced (0 or 1).
-    chills_intensity_column : str
-        The name of the column representing the intensity of chills.
-    intensity_threshold : int, optional
-        The threshold value above which intensity is considered non-trivial.
-    mode : str, optional, default='flag'
-        The mode of handling inconsistent rows. Options:
-        - 'flag': Mark inconsistent rows with a new column 'Sanity_Flag' as True.
-        - 'drop': Remove the inconsistent rows from the DataFrame.
-
-    Returns
-    -------
-    pd.DataFrame
-        DataFrame with the inconsistencies handled based on the specified mode.
-    """
-    # Identify rows where Chills is 0 but Chills_Intensity exceeds the threshold
-    inconsistent_rows = (df[chills_column] == 0) & (df[chills_intensity_column] > intensity_threshold)
-
-    if mode == 'flag':
-        # Create a new column 'Sanity_Flag' to mark these rows
-        df['Sanity_Flag'] = inconsistent_rows
-    elif mode == 'drop':
-        # Drop these rows from the DataFrame
-        df = df[~inconsistent_rows]
-
-    return df
-
 # Full pipeline
-<<<<<<< HEAD
-def process_data_pipeline(input_df, chills_column, chills_intensity_column, intensity_threshold=0, mode='flag'):
-    """
-    Main pipeline function to handle the following:
-    1. Perform automated QA on the input DataFrame.
-    2. Generate a QA report.
-    3. Perform sanity checks for chills response.
-    4. Preprocess the data for output.
-=======
 def process_data_pipeline(input_df, chills_column, chills_intensity_column, intensity_threshold=0, mode='flag',
                           user_column_mappings=None):
     """
@@ -427,24 +382,10 @@
     missing values, generates a QA report, performs a sanity check for the
     'chills' columns, preprocesses the data, and calculates scores using a
     provided scorer.
->>>>>>> 5ca440c9
 
     Parameters:
     ----------
     input_df : pd.DataFrame
-<<<<<<< HEAD
-        The input DataFrame to be processed.
-    chills_column : str
-        The column representing chills response (0 or 1).
-    chills_intensity_column : str
-        The column representing the intensity of chills.
-    intensity_threshold : int, optional
-        The threshold for flagging/removing inconsistent rows.
-    mode : str, optional, default='flag'
-        The mode of handling inconsistent rows ('flag' or 'drop').
-
-    Returns
-=======
         The raw input DataFrame to process.
     chills_column : str
         The column representing whether chills were experienced (e.g., 0 or 1).
@@ -460,7 +401,6 @@
         Custom mappings provided by the user for scoring purposes.
 
     Returns:
->>>>>>> 5ca440c9
     -------
     tuple
         - final_df (pd.DataFrame): DataFrame with all calculated scale scores.
@@ -474,14 +414,7 @@
     qa_report = generate_qa_report(df)
 
     # Step 3: Perform sanity check for chills response using dynamic columns
-<<<<<<< HEAD
-    df = sanity_check_chills(df, chills_column, chills_intensity_column, intensity_threshold, mode)
-
-    # Step 4: Preprocess the data for output
-    processed_df = preprocess_for_output(df)
-=======
     df = sanity_check_chills(df, chills_column, chills_intensity_column, intensity_threshold)
->>>>>>> 5ca440c9
 
     # Step 4: Preprocess data
     intermediate_df = preprocess_data(df.copy())
@@ -490,18 +423,7 @@
     scorer = ScaleScorer(intermediate_df, user_column_mappings)
     final_df = scorer.calculate_all_scales()
 
-<<<<<<< HEAD
-
-if __name__ == "__main__":
-    # Check if the correct number of arguments is provided (input and output file paths)
-    if len(sys.argv) != 2:
-        print("Usage: python pipeline.py <input_file>")
-    else:
-        # Read the input CSV file from the command-line arguments
-        input_file = sys.argv[1]
-=======
     return final_df, intermediate_df, str(qa_report)
->>>>>>> 5ca440c9
 
 # Testing Semantic Analysis
 if __name__ == "__main__":
@@ -541,15 +463,10 @@
         expected_ranks = [expected_order.index(x) for x in expected_order]
         actual_ranks = [ranked_order.index(x) for x in expected_order]
 
-<<<<<<< HEAD
-        print(f"Processed data saved to: {processed_output_file}")
-        print(f"QA report saved to: {qa_report_file}")
-=======
         # Calculate Kendall's Tau
         tau, p_value = kendalltau(expected_ranks, actual_ranks)
         print(f"Kendall's Tau for '{column}': {tau}, P-value: {p_value}")
 
     # Step 5: Iterate based on findings (manual iteration step)
     # If Kendall's Tau value is low or p-value indicates poor correlation,
-    # consider modifying the semantic ranking fallback or adding more predefined sets.
->>>>>>> 5ca440c9
+    # consider modifying the semantic ranking fallback or adding more predefined sets.