import streamlit as st
import pandas as pd
from collections import OrderedDict
from scripts.helpers import normalize_column_input
from scripts.pipeline import process_data_pipeline


def save_dataframe_to_csv(df):
    """Convert a DataFrame to CSV format in-memory and return as a string."""
    return df.to_csv(index=False)


def rebuild_qa_report():
    """Rebuild the QA report with the current flagged rows."""
    qa_report = "Quality Assurance Report\n\n"
    qa_report += f"Missing Values: {st.session_state.get('missing_values', {})}\n\n"
    qa_report += f"Outliers: {st.session_state.get('outliers', {})}\n\n"

    flagged_info = "Flagged Rows Information:\n\n"
    for col, flags in st.session_state.flagged_rows.items():
        flagged_info += f"Column: {col}\n"
        for idx, reason in flags:
            flagged_info += f" - Row {idx + 1}: {reason if reason else 'No reason provided'}\n"

    qa_report += flagged_info
    st.session_state.qa_report = qa_report  # Rebuild the QA report from scratch


# Streamlit App Interface
st.title("Data Pipeline Web Application")

# Initialize session state variables if they don't exist
if 'processed_df' not in st.session_state:
    st.session_state.processed_df = None
if 'intermediate_df' not in st.session_state:
    st.session_state.intermediate_df = None
if 'qa_report' not in st.session_state:
    st.session_state.qa_report = "Quality Assurance Report\n\n"
if 'qa_report_flags' not in st.session_state:
    st.session_state.qa_report_flags = {}  # Track rows already added to the QA report
if 'flagged_rows' not in st.session_state:
    st.session_state.flagged_rows = {}
if 'user_column_mappings' not in st.session_state:
    st.session_state.user_column_mappings = {}
# Initialize the `sanity_check_drops` set if it doesn't exist in session state
if 'sanity_check_drops' not in st.session_state:
    st.session_state.sanity_check_drops = set()


# Step 1: File Upload for Input CSV
input_file = st.file_uploader("Upload your Input CSV File", type=["csv"])

# Step 2: Run the Pipeline if a file is uploaded
if input_file is not None:
    try:
        # Read the uploaded file into a temporary dataframe
        input_df = pd.read_csv(input_file)

        # Step 3: Let the user select columns they want to drop
        st.write("### Select Columns to Drop Before Downloading")
        drop_columns = st.multiselect(
            "Select columns you want to exclude from the analysis:",
            options=input_df.columns.tolist(),
            help="These columns will be removed before you download the processed dataset."
        )

        # If there are columns to drop, apply it to the DataFrame
        if drop_columns:
            input_df = input_df.drop(columns=drop_columns)
            st.success(f"Dropped columns: {drop_columns}")

<<<<<<< HEAD
        # Step 4: Let the user select columns for the sanity check
        st.write("### Sanity Check Configuration")

        chills_column = st.selectbox(
            "Select the column representing Chills Response (0 or 1):",
            options=input_df.columns.tolist(),
            help="This should be a binary column where 0 means no chills and 1 means chills were experienced."
        )

        chills_intensity_column = st.selectbox(
            "Select the column representing Chills Intensity:",
            options=input_df.columns.tolist(),
            help="This column should represent the intensity of chills, with higher values indicating stronger chills."
        )

        intensity_threshold = st.number_input(
            "Enter the intensity threshold to flag or drop inconsistent rows:",
            min_value=0,
            max_value=10,
            value=0,
            help="Rows where the Chills Response is 0 but the intensity is above this value will be flagged or dropped."
        )

        mode = st.radio(
            "Select how to handle inconsistent rows:",
            options=['flag', 'drop'],
            help="'flag' will add a column indicating the inconsistent rows, while 'drop' will remove these rows from the dataset."
        )

        # Step 5: Preview Inconsistent Rows Before Making Changes
        preview_flag = False
        if st.button("Preview Inconsistent Rows"):
            # Find rows where the Chills Response is 0 but Intensity > threshold
            inconsistent_rows = input_df[
                (input_df[chills_column] == 0) & (input_df[chills_intensity_column] > intensity_threshold)
            ]
            st.write("### Inconsistent Rows Preview")
            st.write(inconsistent_rows)
            preview_flag = True

        # Confirm row drops if 'drop' mode is selected
        if mode == 'drop' and preview_flag:
            confirm_drop = st.checkbox("I confirm I want to drop these rows before finalizing.")
        else:
            confirm_drop = True  # No confirmation needed if just flagging

        if preview_flag and not confirm_drop:
            st.warning("Please confirm you want to drop the rows or switch to 'flag' mode to proceed.")

        # Step 6: Run the pipeline with the selected configuration and capture the outputs
        if confirm_drop:
            processed_df, qa_report = process_data_pipeline(
                input_df,
                chills_column=chills_column,
                chills_intensity_column=chills_intensity_column,
                intensity_threshold=intensity_threshold,
                mode=mode
            )

            st.success("Data pipeline completed successfully!")

            # Step 7: Display the processed DataFrame preview
            st.write("Processed Data Preview:")
            st.dataframe(processed_df.head())

            # Step 8: Let the user select columns for review and flagging
            st.write("### Select Columns for Review and Flagging")

            # Identify all categorical (text) columns
            text_columns = processed_df.select_dtypes(include='object').columns.tolist()

            if text_columns:
                # Display a multi-select widget for the user to choose columns
                selected_columns = st.multiselect(
                    "Select text columns to review (choose one or more):",
                    options=text_columns,
                    default=[]
                )

                # Step 9: If the user selects any columns, display rows for review
                if selected_columns:
                    st.write("### Review and Flag Text Responses")
                    for col in selected_columns:
                        st.write(f"**Column**: `{col}`")

                        # Create a list to capture flags for each row in the selected column
                        flag_list = []

                        for idx, value in processed_df[col].items():
                            # Create an expander for each row of text response
                            with st.expander(f"Row {idx + 1}: {value[:50]}..."):
                                st.write(f"Full Response: {value}")
                                # Checkbox to flag this row
                                flag = st.checkbox(f"Flag this row in '{col}'", key=f"{col}_{idx}")
                                if flag:
                                    reason = st.text_input(f"Reason for flagging row {idx + 1}:", key=f"reason_{col}_{idx}")
                                    flag_list.append((idx, reason))

                        # Store the flags for this column if any rows are flagged
                        if flag_list:
                            flagged_rows[col] = flag_list

            # Step 10: Add an option to remove flagged rows
            if flagged_rows:
                if st.checkbox("Drop all flagged rows before download?"):
                    flagged_indices = [idx for col_flags in flagged_rows.values() for idx, _ in col_flags]
                    processed_df = processed_df.drop(flagged_indices)
                    st.success("Flagged rows have been dropped from the final dataset.")

            # Step 11: Download processed data
            csv_data = save_dataframe_to_csv(processed_df)
            st.download_button(
                label="Download Processed CSV",
                data=csv_data,
                file_name="processed_data.csv",
                mime='text/csv'
            )

            # Step 12: Modify QA report to include flagged information
            if flagged_rows:
                flagged_info = "Flagged Rows Information:\n\n"
                for col, flags in flagged_rows.items():
                    flagged_info += f"Column: {col}\n"
                    for idx, reason in flags:
                        flagged_info += f" - Row {idx + 1}: {reason}\n"
                qa_report += "\n\n" + flagged_info

            # Display the QA report
            st.write("Quality Assurance Report:")
            st.text(qa_report)

            # Step 13: Download button for the QA report
            st.download_button(
                label="Download QA Report",
                data=qa_report,
                file_name="qa_report.txt",
                mime='text/plain'
            )
=======
        # Step 4: Let the user select columns for each scale either by pasting or multiselect
        st.write("### Map Columns to Scale Questions")

        # TODO - Extend this list as more scales are added
        available_scales = ["MODTAS", "TIPI", "VVIQ", "KAMF", "DPES-Awe", "MAIA",
                            "Ego-Dissolution", "SMES",
                            "Emotional-Breakthrough", "WCS", "Religiosity", "Big-Five", "Psychological-Insight"]

        # User selects the scales they want to include in the analysis
        selected_scales = st.multiselect(
            "Select scales to include in the analysis:",
            options=available_scales,
            default=[]
        )

        # Initialize the user_column_mappings dictionary
        user_column_mappings = {}

        # Loop over each selected scale
        for scale in selected_scales:
            st.write(f"### Select Columns for {scale}")

            # Option 1: Text area for pasting column names (newline-separated)
            pasted_columns = st.text_area(
                f"Paste the columns for {scale}:",
                placeholder="Paste column names here, "
                            "separated by new lines (pressing 'enter' at the beginning of each new question)...",
                key=f"{scale}_paste"
            )

            # Option 2: Optional multiselect for additional manual selection (if needed)
            selected_columns = st.multiselect(
                f"Select additional columns for {scale} (optional):",
                options=input_df.columns.tolist(),
                key=f"{scale}_select"
            )

            # Normalize and clean the pasted input
            pasted_list = normalize_column_input(pasted_columns) if pasted_columns.strip() else []

            # Show the detected column count to the user
            st.write(f"**Detected {len(pasted_list)} columns** from pasted input.")

            # Combine pasted columns and manually selected columns, ensuring uniqueness
            all_selected_columns = pasted_list + [col for col in selected_columns if col not in pasted_list]

            # Store the selected columns in an ordered manner
            if all_selected_columns:
                user_column_mappings[scale] = OrderedDict({
                    f"Question {i + 1}": col for i, col in enumerate(all_selected_columns)
                })

        # Store the column mappings in session state
        st.session_state.user_column_mappings = user_column_mappings

        # Step 5: Let the user select columns for the sanity check
        st.write("### Sanity Check Configuration")

        chills_column = st.selectbox(
            "Select the column representing Chills Response (0 or 1):",
            options=[None] + input_df.columns.tolist(),
            format_func=lambda x: "" if x is None else x,
            help="This should be a binary column where 0 means no chills and 1 means chills were experienced."
        )

        chills_intensity_column = st.selectbox(
            "Select the column representing Chills Intensity:",
            options=[None] + input_df.columns.tolist(),
            format_func=lambda x: "" if x is None else x,
            help="This column should represent the intensity of chills, with higher values indicating stronger chills."
        )

        intensity_threshold = st.number_input(
            "Enter the intensity threshold to flag or drop inconsistent rows:",
            min_value=0,
            max_value=10,
            value=0,
            help="Rows where the Chills Response is 0 but the intensity is above this value will be flagged or dropped."
        )

        mode = st.radio(
            "Select how to handle inconsistent rows:",
            options=['flag', 'drop'],
            help="'flag' will add a column indicating the inconsistent rows, while 'drop' will remove these rows from the dataset."
        )
>>>>>>> 5ca440c9

        # Step 6: Run the pipeline with the selected configuration and capture the outputs
        if st.button("Run Pipeline"):
            st.session_state.processed_df, st.session_state.intermediate_df, st.session_state.qa_report = process_data_pipeline(
                input_df,
                chills_column=chills_column if chills_column else None,
                chills_intensity_column=chills_intensity_column if chills_intensity_column else None,
                intensity_threshold=intensity_threshold,
                mode=mode,
                user_column_mappings=st.session_state.user_column_mappings
            )

            st.success("Data pipeline completed successfully!")

    except Exception as e:
        st.error(f"An error occurred: {e}")

# If the pipeline has been run, display the outputs
if st.session_state.processed_df is not None:
    processed_df = st.session_state.processed_df
    intermediate_df = st.session_state.intermediate_df
    qa_report = st.session_state.qa_report

    # Step 7: Display the processed DataFrame preview
    st.write("Processed Data Preview:")
    st.dataframe(processed_df.head())

    # Step 8: Mid-processing Download - Encoded Values
    st.write("### Download Encoded Dataset (Mid-Processing)")
    encoded_csv = save_dataframe_to_csv(intermediate_df)
    st.download_button(
        label="Download Encoded CSV",
        data=encoded_csv,
        file_name="encoded_dataset.csv",
        mime='text/csv'
    )

    # Step 9: Display flagged rows for individual review and dropping
    if "Sanity_Flag" in processed_df.columns:
        flagged_rows = processed_df[processed_df['Sanity_Flag'] == True]
        st.write("### Sanity Check - Review Flagged Rows")
        st.write("Below are the rows flagged for sanity check inconsistencies:")

        # Display each flagged row with a checkbox for user to drop it
        for idx, row in flagged_rows.iterrows():
            with st.expander(f"Row {idx}"):
                st.write(row)
                if st.checkbox(f"Drop row {idx}?", key=f"sanity_drop_{idx}"):
                    st.session_state.sanity_check_drops.add(idx)

    # Step 10: Apply individual row drops if any
    if st.session_state.sanity_check_drops:
        st.write(f"Rows marked for removal: {st.session_state.sanity_check_drops}")
        if st.button("Remove Selected Rows"):
            processed_df = processed_df.drop(st.session_state.sanity_check_drops, errors='ignore')
            st.success(f"Dropped rows: {st.session_state.sanity_check_drops}")
            st.session_state.sanity_check_drops.clear()  # Reset the drop list
            st.session_state.processed_df = processed_df  # Update the session state

    # Step 11: Let the user select columns for review and flagging
    st.write("### Select Text Columns for Review and Flagging")
    text_columns = processed_df.select_dtypes(include='object').columns.tolist()

    if text_columns:
        selected_columns = st.multiselect(
            "Select text columns to review (choose one or more):",
            options=text_columns,
            default=[]
        )

        if selected_columns:
            st.write("### Review and Flag Text Responses")
            for col in selected_columns:
                st.write(f"**Column**: `{col}`")

                flag_list = []
                for idx, value in processed_df[col].items():
                    with st.expander(f"Row {idx + 1}: {value[:50]}..."):
                        st.write(f"Full Response: {value}")
                        flag = st.checkbox(f"Flag this row in '{col}'", key=f"{col}_{idx}")
                        if flag:
                            reason = st.text_input(f"Reason for flagging row {idx + 1}:", key=f"reason_{col}_{idx}")
                            flag_list.append((idx, reason))

                if flag_list:
                    st.session_state.flagged_rows[col] = flag_list

    # Step 12: Add an option to remove flagged rows
    if st.session_state.flagged_rows:
        if st.checkbox("Drop all flagged rows before download?"):
            flagged_indices = [idx for col_flags in st.session_state.flagged_rows.values() for idx, _ in col_flags]
            processed_df = processed_df.drop(flagged_indices)
            st.success("Flagged rows have been dropped from the final dataset.")

    # Step 13: Update the QA report with flagged rows only if new flags are detected
    rebuild_qa_report()

    # Step 14: Final CSV download - With Only Behavioral Scores
    st.write("### Download Final Processed Dataset (With Scores Only)")
    csv_data = save_dataframe_to_csv(processed_df)
    st.download_button(
        label="Download Final Processed CSV",
        data=csv_data,
        file_name="final_processed_data.csv",
        mime='text/csv'
    )

    # Step 15: Display the QA report
    st.write("Quality Assurance Report:")
    st.text(st.session_state.qa_report)

    # Step 16: Download button for the QA report
    st.download_button(
        label="Download QA Report",
        data=st.session_state.qa_report,
        file_name="qa_report.txt",
        mime='text/plain'
    )<|MERGE_RESOLUTION|>--- conflicted
+++ resolved
@@ -1,7 +1,5 @@
 import streamlit as st
 import pandas as pd
-from collections import OrderedDict
-from scripts.helpers import normalize_column_input
 from scripts.pipeline import process_data_pipeline
 
 
@@ -10,45 +8,14 @@
     return df.to_csv(index=False)
 
 
-def rebuild_qa_report():
-    """Rebuild the QA report with the current flagged rows."""
-    qa_report = "Quality Assurance Report\n\n"
-    qa_report += f"Missing Values: {st.session_state.get('missing_values', {})}\n\n"
-    qa_report += f"Outliers: {st.session_state.get('outliers', {})}\n\n"
-
-    flagged_info = "Flagged Rows Information:\n\n"
-    for col, flags in st.session_state.flagged_rows.items():
-        flagged_info += f"Column: {col}\n"
-        for idx, reason in flags:
-            flagged_info += f" - Row {idx + 1}: {reason if reason else 'No reason provided'}\n"
-
-    qa_report += flagged_info
-    st.session_state.qa_report = qa_report  # Rebuild the QA report from scratch
-
-
 # Streamlit App Interface
 st.title("Data Pipeline Web Application")
 
-# Initialize session state variables if they don't exist
-if 'processed_df' not in st.session_state:
-    st.session_state.processed_df = None
-if 'intermediate_df' not in st.session_state:
-    st.session_state.intermediate_df = None
-if 'qa_report' not in st.session_state:
-    st.session_state.qa_report = "Quality Assurance Report\n\n"
-if 'qa_report_flags' not in st.session_state:
-    st.session_state.qa_report_flags = {}  # Track rows already added to the QA report
-if 'flagged_rows' not in st.session_state:
-    st.session_state.flagged_rows = {}
-if 'user_column_mappings' not in st.session_state:
-    st.session_state.user_column_mappings = {}
-# Initialize the `sanity_check_drops` set if it doesn't exist in session state
-if 'sanity_check_drops' not in st.session_state:
-    st.session_state.sanity_check_drops = set()
-
-
 # Step 1: File Upload for Input CSV
 input_file = st.file_uploader("Upload your Input CSV File", type=["csv"])
+
+# Global variable to store flagged rows
+flagged_rows = {}
 
 # Step 2: Run the Pipeline if a file is uploaded
 if input_file is not None:
@@ -56,12 +23,12 @@
         # Read the uploaded file into a temporary dataframe
         input_df = pd.read_csv(input_file)
 
-        # Step 3: Let the user select columns they want to drop
-        st.write("### Select Columns to Drop Before Downloading")
+        # Step 3: Let the user select columns they want to drop before processing
+        st.write("### Select Columns to Drop Before Processing")
         drop_columns = st.multiselect(
             "Select columns you want to exclude from the analysis:",
             options=input_df.columns.tolist(),
-            help="These columns will be removed before you download the processed dataset."
+            help="These columns will be removed before running the pipeline."
         )
 
         # If there are columns to drop, apply it to the DataFrame
@@ -69,347 +36,81 @@
             input_df = input_df.drop(columns=drop_columns)
             st.success(f"Dropped columns: {drop_columns}")
 
-<<<<<<< HEAD
-        # Step 4: Let the user select columns for the sanity check
-        st.write("### Sanity Check Configuration")
+        # Step 4: Run the pipeline and capture the outputs
+        processed_df, qa_report = process_data_pipeline(input_df)
 
-        chills_column = st.selectbox(
-            "Select the column representing Chills Response (0 or 1):",
-            options=input_df.columns.tolist(),
-            help="This should be a binary column where 0 means no chills and 1 means chills were experienced."
+        st.success("Data pipeline completed successfully!")
+
+        # Step 5: Display the processed DataFrame preview
+        st.write("Processed Data Preview:")
+        st.dataframe(processed_df.head())
+
+        # Step 6: Let the user select columns for review and flagging
+        st.write("### Select Columns for Review and Flagging")
+
+        # Identify all categorical (text) columns
+        text_columns = processed_df.select_dtypes(include='object').columns.tolist()
+
+        if text_columns:
+            # Display a multi-select widget for the user to choose columns
+            selected_columns = st.multiselect(
+                "Select text columns to review (choose one or more):",
+                options=text_columns,
+                default=[]
+            )
+
+            # Step 7: If the user selects any columns, display rows for review
+            if selected_columns:
+                st.write("### Review and Flag Text Responses")
+                for col in selected_columns:
+                    st.write(f"**Column**: `{col}`")
+
+                    # Create a list to capture flags for each row in the selected column
+                    flag_list = []
+
+                    for idx, value in processed_df[col].items():
+                        # Create an expander for each row of text response
+                        with st.expander(f"Row {idx + 1}: {value[:50]}..."):
+                            st.write(f"Full Response: {value}")
+                            # Checkbox to flag this row
+                            flag = st.checkbox(f"Flag this row in '{col}'", key=f"{col}_{idx}")
+                            if flag:
+                                reason = st.text_input(f"Reason for flagging row {idx + 1}:", key=f"reason_{col}_{idx}")
+                                flag_list.append((idx, reason))
+
+                    # Store the flags for this column if any rows are flagged
+                    if flag_list:
+                        flagged_rows[col] = flag_list
+
+        # Step 8: Download processed data
+        csv_data = save_dataframe_to_csv(processed_df)
+        st.download_button(
+            label="Download Processed CSV",
+            data=csv_data,
+            file_name="processed_data.csv",
+            mime='text/csv'
         )
 
-        chills_intensity_column = st.selectbox(
-            "Select the column representing Chills Intensity:",
-            options=input_df.columns.tolist(),
-            help="This column should represent the intensity of chills, with higher values indicating stronger chills."
+        # Step 9: Modify QA report to include flagged information
+        if flagged_rows:
+            flagged_info = "Flagged Rows Information:\n\n"
+            for col, flags in flagged_rows.items():
+                flagged_info += f"Column: {col}\n"
+                for idx, reason in flags:
+                    flagged_info += f" - Row {idx + 1}: {reason}\n"
+            qa_report += "\n\n" + flagged_info
+
+        # Display the QA report
+        st.write("Quality Assurance Report:")
+        st.text(qa_report)
+
+        # Step 10: Download button for the QA report
+        st.download_button(
+            label="Download QA Report",
+            data=qa_report,
+            file_name="qa_report.txt",
+            mime='text/plain'
         )
 
-        intensity_threshold = st.number_input(
-            "Enter the intensity threshold to flag or drop inconsistent rows:",
-            min_value=0,
-            max_value=10,
-            value=0,
-            help="Rows where the Chills Response is 0 but the intensity is above this value will be flagged or dropped."
-        )
-
-        mode = st.radio(
-            "Select how to handle inconsistent rows:",
-            options=['flag', 'drop'],
-            help="'flag' will add a column indicating the inconsistent rows, while 'drop' will remove these rows from the dataset."
-        )
-
-        # Step 5: Preview Inconsistent Rows Before Making Changes
-        preview_flag = False
-        if st.button("Preview Inconsistent Rows"):
-            # Find rows where the Chills Response is 0 but Intensity > threshold
-            inconsistent_rows = input_df[
-                (input_df[chills_column] == 0) & (input_df[chills_intensity_column] > intensity_threshold)
-            ]
-            st.write("### Inconsistent Rows Preview")
-            st.write(inconsistent_rows)
-            preview_flag = True
-
-        # Confirm row drops if 'drop' mode is selected
-        if mode == 'drop' and preview_flag:
-            confirm_drop = st.checkbox("I confirm I want to drop these rows before finalizing.")
-        else:
-            confirm_drop = True  # No confirmation needed if just flagging
-
-        if preview_flag and not confirm_drop:
-            st.warning("Please confirm you want to drop the rows or switch to 'flag' mode to proceed.")
-
-        # Step 6: Run the pipeline with the selected configuration and capture the outputs
-        if confirm_drop:
-            processed_df, qa_report = process_data_pipeline(
-                input_df,
-                chills_column=chills_column,
-                chills_intensity_column=chills_intensity_column,
-                intensity_threshold=intensity_threshold,
-                mode=mode
-            )
-
-            st.success("Data pipeline completed successfully!")
-
-            # Step 7: Display the processed DataFrame preview
-            st.write("Processed Data Preview:")
-            st.dataframe(processed_df.head())
-
-            # Step 8: Let the user select columns for review and flagging
-            st.write("### Select Columns for Review and Flagging")
-
-            # Identify all categorical (text) columns
-            text_columns = processed_df.select_dtypes(include='object').columns.tolist()
-
-            if text_columns:
-                # Display a multi-select widget for the user to choose columns
-                selected_columns = st.multiselect(
-                    "Select text columns to review (choose one or more):",
-                    options=text_columns,
-                    default=[]
-                )
-
-                # Step 9: If the user selects any columns, display rows for review
-                if selected_columns:
-                    st.write("### Review and Flag Text Responses")
-                    for col in selected_columns:
-                        st.write(f"**Column**: `{col}`")
-
-                        # Create a list to capture flags for each row in the selected column
-                        flag_list = []
-
-                        for idx, value in processed_df[col].items():
-                            # Create an expander for each row of text response
-                            with st.expander(f"Row {idx + 1}: {value[:50]}..."):
-                                st.write(f"Full Response: {value}")
-                                # Checkbox to flag this row
-                                flag = st.checkbox(f"Flag this row in '{col}'", key=f"{col}_{idx}")
-                                if flag:
-                                    reason = st.text_input(f"Reason for flagging row {idx + 1}:", key=f"reason_{col}_{idx}")
-                                    flag_list.append((idx, reason))
-
-                        # Store the flags for this column if any rows are flagged
-                        if flag_list:
-                            flagged_rows[col] = flag_list
-
-            # Step 10: Add an option to remove flagged rows
-            if flagged_rows:
-                if st.checkbox("Drop all flagged rows before download?"):
-                    flagged_indices = [idx for col_flags in flagged_rows.values() for idx, _ in col_flags]
-                    processed_df = processed_df.drop(flagged_indices)
-                    st.success("Flagged rows have been dropped from the final dataset.")
-
-            # Step 11: Download processed data
-            csv_data = save_dataframe_to_csv(processed_df)
-            st.download_button(
-                label="Download Processed CSV",
-                data=csv_data,
-                file_name="processed_data.csv",
-                mime='text/csv'
-            )
-
-            # Step 12: Modify QA report to include flagged information
-            if flagged_rows:
-                flagged_info = "Flagged Rows Information:\n\n"
-                for col, flags in flagged_rows.items():
-                    flagged_info += f"Column: {col}\n"
-                    for idx, reason in flags:
-                        flagged_info += f" - Row {idx + 1}: {reason}\n"
-                qa_report += "\n\n" + flagged_info
-
-            # Display the QA report
-            st.write("Quality Assurance Report:")
-            st.text(qa_report)
-
-            # Step 13: Download button for the QA report
-            st.download_button(
-                label="Download QA Report",
-                data=qa_report,
-                file_name="qa_report.txt",
-                mime='text/plain'
-            )
-=======
-        # Step 4: Let the user select columns for each scale either by pasting or multiselect
-        st.write("### Map Columns to Scale Questions")
-
-        # TODO - Extend this list as more scales are added
-        available_scales = ["MODTAS", "TIPI", "VVIQ", "KAMF", "DPES-Awe", "MAIA",
-                            "Ego-Dissolution", "SMES",
-                            "Emotional-Breakthrough", "WCS", "Religiosity", "Big-Five", "Psychological-Insight"]
-
-        # User selects the scales they want to include in the analysis
-        selected_scales = st.multiselect(
-            "Select scales to include in the analysis:",
-            options=available_scales,
-            default=[]
-        )
-
-        # Initialize the user_column_mappings dictionary
-        user_column_mappings = {}
-
-        # Loop over each selected scale
-        for scale in selected_scales:
-            st.write(f"### Select Columns for {scale}")
-
-            # Option 1: Text area for pasting column names (newline-separated)
-            pasted_columns = st.text_area(
-                f"Paste the columns for {scale}:",
-                placeholder="Paste column names here, "
-                            "separated by new lines (pressing 'enter' at the beginning of each new question)...",
-                key=f"{scale}_paste"
-            )
-
-            # Option 2: Optional multiselect for additional manual selection (if needed)
-            selected_columns = st.multiselect(
-                f"Select additional columns for {scale} (optional):",
-                options=input_df.columns.tolist(),
-                key=f"{scale}_select"
-            )
-
-            # Normalize and clean the pasted input
-            pasted_list = normalize_column_input(pasted_columns) if pasted_columns.strip() else []
-
-            # Show the detected column count to the user
-            st.write(f"**Detected {len(pasted_list)} columns** from pasted input.")
-
-            # Combine pasted columns and manually selected columns, ensuring uniqueness
-            all_selected_columns = pasted_list + [col for col in selected_columns if col not in pasted_list]
-
-            # Store the selected columns in an ordered manner
-            if all_selected_columns:
-                user_column_mappings[scale] = OrderedDict({
-                    f"Question {i + 1}": col for i, col in enumerate(all_selected_columns)
-                })
-
-        # Store the column mappings in session state
-        st.session_state.user_column_mappings = user_column_mappings
-
-        # Step 5: Let the user select columns for the sanity check
-        st.write("### Sanity Check Configuration")
-
-        chills_column = st.selectbox(
-            "Select the column representing Chills Response (0 or 1):",
-            options=[None] + input_df.columns.tolist(),
-            format_func=lambda x: "" if x is None else x,
-            help="This should be a binary column where 0 means no chills and 1 means chills were experienced."
-        )
-
-        chills_intensity_column = st.selectbox(
-            "Select the column representing Chills Intensity:",
-            options=[None] + input_df.columns.tolist(),
-            format_func=lambda x: "" if x is None else x,
-            help="This column should represent the intensity of chills, with higher values indicating stronger chills."
-        )
-
-        intensity_threshold = st.number_input(
-            "Enter the intensity threshold to flag or drop inconsistent rows:",
-            min_value=0,
-            max_value=10,
-            value=0,
-            help="Rows where the Chills Response is 0 but the intensity is above this value will be flagged or dropped."
-        )
-
-        mode = st.radio(
-            "Select how to handle inconsistent rows:",
-            options=['flag', 'drop'],
-            help="'flag' will add a column indicating the inconsistent rows, while 'drop' will remove these rows from the dataset."
-        )
->>>>>>> 5ca440c9
-
-        # Step 6: Run the pipeline with the selected configuration and capture the outputs
-        if st.button("Run Pipeline"):
-            st.session_state.processed_df, st.session_state.intermediate_df, st.session_state.qa_report = process_data_pipeline(
-                input_df,
-                chills_column=chills_column if chills_column else None,
-                chills_intensity_column=chills_intensity_column if chills_intensity_column else None,
-                intensity_threshold=intensity_threshold,
-                mode=mode,
-                user_column_mappings=st.session_state.user_column_mappings
-            )
-
-            st.success("Data pipeline completed successfully!")
-
     except Exception as e:
-        st.error(f"An error occurred: {e}")
-
-# If the pipeline has been run, display the outputs
-if st.session_state.processed_df is not None:
-    processed_df = st.session_state.processed_df
-    intermediate_df = st.session_state.intermediate_df
-    qa_report = st.session_state.qa_report
-
-    # Step 7: Display the processed DataFrame preview
-    st.write("Processed Data Preview:")
-    st.dataframe(processed_df.head())
-
-    # Step 8: Mid-processing Download - Encoded Values
-    st.write("### Download Encoded Dataset (Mid-Processing)")
-    encoded_csv = save_dataframe_to_csv(intermediate_df)
-    st.download_button(
-        label="Download Encoded CSV",
-        data=encoded_csv,
-        file_name="encoded_dataset.csv",
-        mime='text/csv'
-    )
-
-    # Step 9: Display flagged rows for individual review and dropping
-    if "Sanity_Flag" in processed_df.columns:
-        flagged_rows = processed_df[processed_df['Sanity_Flag'] == True]
-        st.write("### Sanity Check - Review Flagged Rows")
-        st.write("Below are the rows flagged for sanity check inconsistencies:")
-
-        # Display each flagged row with a checkbox for user to drop it
-        for idx, row in flagged_rows.iterrows():
-            with st.expander(f"Row {idx}"):
-                st.write(row)
-                if st.checkbox(f"Drop row {idx}?", key=f"sanity_drop_{idx}"):
-                    st.session_state.sanity_check_drops.add(idx)
-
-    # Step 10: Apply individual row drops if any
-    if st.session_state.sanity_check_drops:
-        st.write(f"Rows marked for removal: {st.session_state.sanity_check_drops}")
-        if st.button("Remove Selected Rows"):
-            processed_df = processed_df.drop(st.session_state.sanity_check_drops, errors='ignore')
-            st.success(f"Dropped rows: {st.session_state.sanity_check_drops}")
-            st.session_state.sanity_check_drops.clear()  # Reset the drop list
-            st.session_state.processed_df = processed_df  # Update the session state
-
-    # Step 11: Let the user select columns for review and flagging
-    st.write("### Select Text Columns for Review and Flagging")
-    text_columns = processed_df.select_dtypes(include='object').columns.tolist()
-
-    if text_columns:
-        selected_columns = st.multiselect(
-            "Select text columns to review (choose one or more):",
-            options=text_columns,
-            default=[]
-        )
-
-        if selected_columns:
-            st.write("### Review and Flag Text Responses")
-            for col in selected_columns:
-                st.write(f"**Column**: `{col}`")
-
-                flag_list = []
-                for idx, value in processed_df[col].items():
-                    with st.expander(f"Row {idx + 1}: {value[:50]}..."):
-                        st.write(f"Full Response: {value}")
-                        flag = st.checkbox(f"Flag this row in '{col}'", key=f"{col}_{idx}")
-                        if flag:
-                            reason = st.text_input(f"Reason for flagging row {idx + 1}:", key=f"reason_{col}_{idx}")
-                            flag_list.append((idx, reason))
-
-                if flag_list:
-                    st.session_state.flagged_rows[col] = flag_list
-
-    # Step 12: Add an option to remove flagged rows
-    if st.session_state.flagged_rows:
-        if st.checkbox("Drop all flagged rows before download?"):
-            flagged_indices = [idx for col_flags in st.session_state.flagged_rows.values() for idx, _ in col_flags]
-            processed_df = processed_df.drop(flagged_indices)
-            st.success("Flagged rows have been dropped from the final dataset.")
-
-    # Step 13: Update the QA report with flagged rows only if new flags are detected
-    rebuild_qa_report()
-
-    # Step 14: Final CSV download - With Only Behavioral Scores
-    st.write("### Download Final Processed Dataset (With Scores Only)")
-    csv_data = save_dataframe_to_csv(processed_df)
-    st.download_button(
-        label="Download Final Processed CSV",
-        data=csv_data,
-        file_name="final_processed_data.csv",
-        mime='text/csv'
-    )
-
-    # Step 15: Display the QA report
-    st.write("Quality Assurance Report:")
-    st.text(st.session_state.qa_report)
-
-    # Step 16: Download button for the QA report
-    st.download_button(
-        label="Download QA Report",
-        data=st.session_state.qa_report,
-        file_name="qa_report.txt",
-        mime='text/plain'
-    )+        st.error(f"An error occurred: {e}")